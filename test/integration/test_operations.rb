# frozen_string_literal: true

require_relative '../helper'
require 'openssl'
require 'securerandom'

describe 'operations' do
  MemcachedManager.supported_protocols.each do |p|
    describe "using the #{p} protocol" do
      describe 'get' do
        it 'returns the value on a hit' do
          memcached_persistent(p) do |dc|
            dc.flush

            val1 = '1234567890' * 999_999
            dc.set('a', val1)
            val2 = dc.get('a')

            assert_equal val1, val2

            assert op_addset_succeeds(dc.set('a', nil))
            assert_nil dc.get('a')
          end
        end

        it 'return the value that include TERMINATOR on a hit' do
          memcached_persistent(p) do |dc|
            dc.flush

            val1 = "12345#{Dalli::Protocol::Meta::TERMINATOR}67890"
            dc.set('a', val1)
            val2 = dc.get('a')

            assert_equal val1, val2

            assert op_addset_succeeds(dc.set('a', nil))
            assert_nil dc.get('a')
          end
        end

        it 'return the value and the meta flags' do
          memcached_persistent(p) do |dc|
            skip 'not supported' if p == :binary
            dc.flush

            val1 = 'meta'
            dc.set('meta_key', val1)
            val2, meta_flags = dc.get('meta_key', meta_flags: %i[l h t])

            assert_equal val1, val2
            # not yet hit, and last accessed 0 from set
            assert_equal({ c: 0, l: 0, h: false, t: -1, bitflag: nil }, meta_flags)

            sleep 1 # we can't simulate time in memcached so we need to sleep
            # ensure hit true and last accessed 1
            val2, meta_flags = dc.get('meta_key', meta_flags: %i[l h t])

            assert_equal val1, val2
            assert_equal({ c: 0, l: 1, h: true, t: -1, bitflag: nil }, meta_flags)

            assert op_addset_succeeds(dc.set('meta_key', nil))
            assert_nil dc.get('meta_key')
          end
        end

        it 'returns nil on a miss' do
          memcached_persistent(p) do |dc|
            assert_nil dc.get('notexist')
          end
        end

<<<<<<< HEAD
        it 'get handles network errors' do
          skip if p == :binary

          toxi_memcached_persistent(p) do |dc|
            dc.close
            dc.flush

            resp = dc.get_multi(%w[a b c d e f])

            assert_empty(resp)

            dc.set('a', 'foo')
            dc.set('b', 123)
            dc.set('c', %w[a b c])

            keys = %w[a b c d e f]
            Toxiproxy[/dalli_memcached/].down do
              keys.each do |key|
                assert_raises Dalli::RingError do
                  dc.get(key)
                end
              end
            end
=======
        it 'returns nil on a miss with meta flags' do
          memcached_persistent(p) do |dc|
            skip 'not supported' if p == :binary

            val2, meta_flags = dc.get('notexist', meta_flags: %i[l h t])

            assert_nil val2
            assert_empty(meta_flags)
>>>>>>> 3411ccab
          end
        end

        # This is historical, as the 'Not found' value was
        # treated as a special case at one time
        it 'allows "Not found" as value' do
          memcached_persistent(p) do |dc|
            dc.set('key1', 'Not found')

            assert_equal 'Not found', dc.get('key1')
          end
        end
      end

      describe 'gat' do
        it 'returns the value and touches on a hit' do
          memcached_persistent(p) do |dc|
            dc.flush
            dc.set 'key', 'value'

            assert_equal 'value', dc.gat('key', 10)
            assert_equal 'value', dc.gat('key')
          end
        end

        it 'returns nil on a miss' do
          memcached_persistent(p) do |dc|
            dc.flush

            assert_nil dc.gat('notexist', 10)
          end
        end

        it 'return the value and the meta flags' do
          memcached_persistent(p) do |dc|
            skip 'not supported' if p == :binary
            dc.flush

            val1 = 'meta'
            dc.set('meta_key', val1)
            dc.gat('meta_key', 10, meta_flags: %i[l h t])
            # ensure hit true and last accessed 0
            response = dc.gat('meta_key', 10, meta_flags: %i[l h t])
            val2 = response.first
            meta_flags = response.last

            assert_equal val1, val2
            assert_equal({ c: 0, l: 0, h: true, t: 10, bitflag: nil }, meta_flags)

            assert op_addset_succeeds(dc.set('meta_key', nil))
            assert_nil dc.get('meta_key')
          end
        end
      end

      describe 'touch' do
        it 'returns true on a hit' do
          memcached_persistent(p) do |dc|
            dc.flush
            dc.set 'key', 'value'

            assert dc.touch('key', 10)
            assert dc.touch('key')
            assert_equal 'value', dc.get('key')
            assert_nil dc.touch('notexist')
          rescue Dalli::DalliError => e
            # This will happen when memcached is in lesser version than 1.4.8
            assert_equal 'Response error 129: Unknown command', e.message
          end
        end

        it 'returns nil on a miss' do
          memcached_persistent(p) do |dc|
            dc.flush

            assert_nil dc.touch('notexist')
          end
        end
      end

      describe 'set' do
        it 'returns a CAS when the key exists and updates the value' do
          memcached_persistent(p) do |dc|
            dc.flush
            dc.set('key', 'value')

            assert op_replace_succeeds(dc.set('key', 'value2'))

            assert_equal 'value2', dc.get('key')
          end
        end

        it 'returns a CAS when no pre-existing value exists' do
          memcached_persistent(p) do |dc|
            dc.flush

            assert op_replace_succeeds(dc.set('key', 'value2'))
            assert_equal 'value2', dc.get('key')
          end
        end
      end

      describe 'add' do
        it 'returns false when replacing an existing value and does not update the value' do
          memcached_persistent(p) do |dc|
            dc.flush
            dc.set('key', 'value')

            refute dc.add('key', 'value')

            assert_equal 'value', dc.get('key')
          end
        end

        it 'returns a CAS when no pre-existing value exists' do
          memcached_persistent(p) do |dc|
            dc.flush

            assert op_replace_succeeds(dc.add('key', 'value2'))
          end
        end
      end

      describe 'replace' do
        it 'returns a CAS when the key exists and updates the value' do
          memcached_persistent(p) do |dc|
            dc.flush
            dc.set('key', 'value')

            assert op_replace_succeeds(dc.replace('key', 'value2'))

            assert_equal 'value2', dc.get('key')
          end
        end

        it 'returns false when no pre-existing value exists' do
          memcached_persistent(p) do |dc|
            dc.flush

            refute dc.replace('key', 'value')
          end
        end
      end

      describe 'delete' do
        it 'returns true on a hit and deletes the entry' do
          memcached_persistent(p) do |dc|
            dc.flush
            dc.set('some_key', 'some_value')

            assert_equal 'some_value', dc.get('some_key')

            assert dc.delete('some_key')
            assert_nil dc.get('some_key')

            refute dc.delete('nonexist')
          end
        end

        it 'returns false on a miss' do
          memcached_persistent(p) do |dc|
            dc.flush

            refute dc.delete('nonexist')
          end
        end
      end

      describe 'fetch' do
        it 'fetches pre-existing values' do
          memcached_persistent(p) do |dc|
            dc.flush
            dc.set('fetch_key', 'Not found')
            res = dc.fetch('fetch_key') { flunk 'fetch block called' }

            assert_equal 'Not found', res
          end
        end

        it 'supports with default values' do
          memcached_persistent(p) do |dc|
            dc.flush

            expected = { 'blah' => 'blerg!' }
            executed = false
            value = dc.fetch('fetch_key') do
              executed = true
              expected
            end

            assert_equal expected, value
            assert executed

            executed = false
            value = dc.fetch('fetch_key') do
              executed = true
              expected
            end

            assert_equal expected, value
            refute executed
          end
        end

        it 'supports with falsey values' do
          memcached_persistent(p) do |dc|
            dc.flush

            dc.set('fetch_key', false)
            res = dc.fetch('fetch_key') { flunk 'fetch block called' }

            refute res
          end
        end

        it 'supports with nil values when cache_nils: true' do
          memcached_persistent(p, 21_345, '', cache_nils: true) do |dc|
            dc.flush

            dc.set('fetch_key', nil)
            res = dc.fetch('fetch_key') { flunk 'fetch block called' }

            assert_nil res
          end

          memcached_persistent(p, 21_345, '', cache_nils: false) do |dc|
            dc.flush
            dc.set('fetch_key', nil)
            executed = false
            res = dc.fetch('fetch_key') do
              executed = true
              'bar'
            end

            assert_equal 'bar', res
            assert executed
          end
        end
      end

      describe 'incr/decr' do
        it 'supports incrementing and decrementing existing values' do
          memcached_persistent(p) do |client|
            client.flush

            assert op_addset_succeeds(client.set('fakecounter', 0, 0, raw: true))
            assert_equal 1, client.incr('fakecounter', 1)
            assert_equal 2, client.incr('fakecounter', 1)
            assert_equal 3, client.incr('fakecounter', 1)
            assert_equal 1, client.decr('fakecounter', 2)
            assert_equal '1', client.get('fakecounter')
          end
        end

        it 'returns nil on a miss with no initial value' do
          memcached_persistent(p) do |client|
            client.flush

            resp = client.incr('mycounter', 1)

            assert_nil resp

            resp = client.decr('mycounter', 1)

            assert_nil resp
          end
        end

        it 'enables setting an initial value with incr and subsequently incrementing/decrementing' do
          memcached_persistent(p) do |client|
            client.flush

            resp = client.incr('mycounter', 1, 0, 2)

            assert_equal 2, resp
            resp = client.incr('mycounter', 1)

            assert_equal 3, resp

            resp = client.decr('mycounter', 2)

            assert_equal 1, resp
          end
        end

        it 'supports setting the initial value with decr and subsequently incrementing/decrementing' do
          memcached_persistent(p) do |dc|
            dc.flush

            resp = dc.decr('counter', 100, 5, 0)

            assert_equal 0, resp

            resp = dc.decr('counter', 10)

            assert_equal 0, resp

            resp = dc.incr('counter', 10)

            assert_equal 10, resp

            current = 10
            100.times do |x|
              resp = dc.incr('counter', 10)

              assert_equal current + ((x + 1) * 10), resp
            end
          end
        end

        it 'supports 64-bit values' do
          memcached_persistent(p) do |dc|
            dc.flush

            resp = dc.decr('10billion', 0, 5, 10)

            assert_equal 10, resp
            # go over the 32-bit mark to verify proper (un)packing
            resp = dc.incr('10billion', 10_000_000_000)

            assert_equal 10_000_000_010, resp

            resp = dc.decr('10billion', 1)

            assert_equal 10_000_000_009, resp

            resp = dc.decr('10billion', 0)

            assert_equal 10_000_000_009, resp

            resp = dc.incr('10billion', 0)

            assert_equal 10_000_000_009, resp

            resp = dc.decr('10billion', 9_999_999_999)

            assert_equal 10, resp

            resp = dc.incr('big', 100, 5, 0xFFFFFFFFFFFFFFFE)

            assert_equal 0xFFFFFFFFFFFFFFFE, resp
            resp = dc.incr('big', 1)

            assert_equal 0xFFFFFFFFFFFFFFFF, resp

            # rollover the 64-bit value, we'll get something undefined.
            resp = dc.incr('big', 1)

            refute_equal 0x10000000000000000, resp
            dc.reset
          end
        end
      end

      describe 'append/prepend' do
        it 'support the append and prepend operations' do
          memcached_persistent(p) do |dc|
            dc.flush

            assert op_addset_succeeds(dc.set('456', 'xyz', 0, raw: true))
            assert dc.prepend('456', '0')
            assert dc.append('456', '9')
            assert_equal '0xyz9', dc.get('456')

            refute dc.append('nonexist', 'abc')
            refute dc.prepend('nonexist', 'abc')
          end
        end
      end
    end
  end
end<|MERGE_RESOLUTION|>--- conflicted
+++ resolved
@@ -69,7 +69,6 @@
           end
         end
 
-<<<<<<< HEAD
         it 'get handles network errors' do
           skip if p == :binary
 
@@ -93,7 +92,9 @@
                 end
               end
             end
-=======
+          end
+        end
+        
         it 'returns nil on a miss with meta flags' do
           memcached_persistent(p) do |dc|
             skip 'not supported' if p == :binary
@@ -102,7 +103,6 @@
 
             assert_nil val2
             assert_empty(meta_flags)
->>>>>>> 3411ccab
           end
         end
 
